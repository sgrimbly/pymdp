--- conflicted
+++ resolved
@@ -2,13 +2,8 @@
 
 from functools import partial
 from typing import Optional, Tuple, List
-<<<<<<< HEAD
-from jax import tree_util, nn, jit, vmap, lax
+from jax import tree_util, nn, jit
 from jax.scipy.special import xlogy, digamma
-=======
-from jax import tree_util, nn, jit
-from jax.scipy.special import xlogy
->>>>>>> 8096c819
 from opt_einsum import contract
 from multimethod import multimethod
 from jaxtyping import ArrayLike
